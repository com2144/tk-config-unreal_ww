--- conflicted
+++ resolved
@@ -56,11 +56,7 @@
         definition: '@asset_root/review/images/{name}_turntable_v{version}.{ue_mov_ext}'
     # The location of published assets from Unreal
     unreal.asset_publish:
-<<<<<<< HEAD
-        definition: 'assets/unreal/exports/{YYYY}_{MM}_{DD}/{name}.fbx'
-=======
         definition: '@asset_root/pub/unreal/{Step}/{Asset}_{name}_v{version}.fbx'
->>>>>>> e783a0d9
 
 strings:
    # entity-specific templates for importing files into the Unreal content browser
